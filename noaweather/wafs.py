"""
X-plane NOAA GFS weather plugin.
Copyright (C) 2012-2015 Joan Perez i Cauhe
---
This program is free software; you can redistribute it and/or
modify it under the terms of the GNU General Public License
as published by the Free Software Foundation; either version 2
of the License, or any later version.
"""

import sys
import subprocess
from datetime import datetime, timedelta
import re

try:
    from weathersource import GribWeatherSource
    from c import c
except ImportError:
    from .weathersource import GribWeatherSource
    from .c import c



class WAFS(GribWeatherSource):
    """World Area Forecast System - Upper Air Forecast weather source"""

    cycles = [0, 6, 12, 18]
    forecasts = [6, 9, 12, 15, 18, 21, 24]
    baseurl = 'https://www.ftp.ncep.noaa.gov/data/nccf/com/gfs/prod'

    download_wait = 0
    publish_delay = {'hours': 5, 'minutes': 0}
    grib_conf_var = 'lastwafsgrib'

    RE_PRAM = re.compile(r'\bparmcat=(?P<parmcat>[0-9]+) parm=(?P<parm>[0-9]+)')

    def __init__(self, conf):
        super(WAFS, self).__init__(conf)

    @classmethod
    def get_cycle_date(cls):
        """Returns last cycle date available"""
        now = datetime.utcnow()

        cnow = now - timedelta(**cls.publish_delay)
        # Get last cycle
        for cycle in cls.cycles:
            if cnow.hour >= cycle:
                lcycle = cycle
        # Forecast
        adjs = 0
        if cnow.day != now.day:
            adjs = +24
        # Elapsed from cycle
        forecast = (adjs + now.hour - lcycle)
        # Get current forecast
        for fcast in cls.forecasts:
            if forecast <= fcast:
                forecast = fcast
                break

        return '%d%02d%02d%02d' % (cnow.year, cnow.month, cnow.day, lcycle), lcycle, forecast

    def parse_grib_data(self, filepath, lat, lon):
        """Executes wgrib2 and parses its output"""

        args = ['-s',
                '-lon',
                '%f' % (lon),
                '%f' % (lat),
                filepath
                ]

        kwargs = {'stdout': subprocess.PIPE}

        if self.conf.spinfo:
            kwargs.update({'startupinfo': self.conf.spinfo, 'shell': True})
        p = subprocess.Popen([self.conf.wgrib2bin] + args, **kwargs)

        it = iter(p.stdout)

        cat = {}
        for line in it:
<<<<<<< HEAD
            if sys.version_info.major == 2:
                r = line[:-1].split(':')
            else:
                r = line.decode('utf-8')[:-1].split(':')
            # Level, variable, value
            level, variable, value, maxave = [r[4].split(' '), r[3], r[7].split(',')[2].split('=')[1], r[6]]
            if len(level) > 1 and level[1] == 'mb' and maxave == 'spatial max':
                # print level[1], variable, value
                alt = int(c.mb2alt(float(level[0])))
                value = float(value)
                if value < 0:
                    value = 0
                if variable == 'CTP':
                    value *= 100
                if variable in ('CAT', 'CTP'):
                    if alt in cat:
                        # override existing value if bigger
                        if value > cat[alt]:
                            cat[alt] = value
                    else:
                        cat[alt] = value
=======
            print (line)
            sline = line.split(':')
            m = self.RE_PRAM.search(sline[3])

            parmcat, parm = m.groups()
            value = float(sline[7].split(',')[-1:][0][4:-1])

            if parmcat == '19' and parm == '30':
                # Eddy Dissipation Param
                alt = int(c.mb2alt(float(sline[4][:-3])))
                cat[alt] = value
            if parmcat == '19' and parm == '37':
                # Icing severity
                pass
            if parmcat == '6' and parm == '25':
                # Horizontal Extent of Cumulonimbus (CB) %
                pass
            if parmcat == '3' and parm == '3':
                # Cumulonimbus BASE or TOPS
                # ICAO Standard Atmosphere Reference height in METERS
                pass

>>>>>>> 9074449f

        turbulence = []
        if sys.version_info.major == 2:
            turb_items = cat.iteritems()
        else:
            turb_items = iter(cat.items())
        for key, value in turb_items:
            turbulence.append([key, value / 6.0])
        turbulence.sort()

        return turbulence

    @classmethod
    def get_download_url(cls, datecycle, cycle, forecast):
        filename = "gfs.t%sz.wafs_0p25_unblended.f%02d.grib2" % (datecycle[-2:], forecast)
        url = "%s/gfs.%s/%s/atmos/%s" % (cls.baseurl, datecycle[:-2], datecycle[-2:], filename)
        return url

    @classmethod
    def get_cache_filename(cls, datecycle, cycle, forecast):
        filename = "%s_gfs.t%sz.wafs_0p25_unblended.f%02d.grib2" % (datecycle, datecycle[-2:], forecast)
        return filename<|MERGE_RESOLUTION|>--- conflicted
+++ resolved
@@ -82,30 +82,6 @@
 
         cat = {}
         for line in it:
-<<<<<<< HEAD
-            if sys.version_info.major == 2:
-                r = line[:-1].split(':')
-            else:
-                r = line.decode('utf-8')[:-1].split(':')
-            # Level, variable, value
-            level, variable, value, maxave = [r[4].split(' '), r[3], r[7].split(',')[2].split('=')[1], r[6]]
-            if len(level) > 1 and level[1] == 'mb' and maxave == 'spatial max':
-                # print level[1], variable, value
-                alt = int(c.mb2alt(float(level[0])))
-                value = float(value)
-                if value < 0:
-                    value = 0
-                if variable == 'CTP':
-                    value *= 100
-                if variable in ('CAT', 'CTP'):
-                    if alt in cat:
-                        # override existing value if bigger
-                        if value > cat[alt]:
-                            cat[alt] = value
-                    else:
-                        cat[alt] = value
-=======
-            print (line)
             sline = line.split(':')
             m = self.RE_PRAM.search(sline[3])
 
@@ -126,8 +102,6 @@
                 # Cumulonimbus BASE or TOPS
                 # ICAO Standard Atmosphere Reference height in METERS
                 pass
-
->>>>>>> 9074449f
 
         turbulence = []
         if sys.version_info.major == 2:
