--- conflicted
+++ resolved
@@ -18,10 +18,8 @@
     Configuration variables
     '''
     syspath, dirsep = '', os.sep
-<<<<<<< HEAD
-=======
     printableChars = '0123456789abcdefghijklmnopqrstuvwxyzABCDEFGHIJKLMNOPQRSTUVWXYZ!"#$%&\'()*+,-./:;<=>?@[\\]^_`{|}~ '
->>>>>>> c2abd0cf
+    
     __VERSION__ = '2.2a'
     
     def __init__(self, syspath):
